--- conflicted
+++ resolved
@@ -70,9 +70,7 @@
 
     except Exception as e:
         logger.error(f"Error connecting to RabbitMQ: {e}")
-<<<<<<< HEAD
         return None, None
-
 
 def remove_queues(exchange_name, username, password):
     try:
@@ -97,7 +95,4 @@
 
     except Exception as e:
         logger.error(f"Error connecting to RabbitMQ: {e}")
-        return False
-=======
-        return None, None
->>>>>>> 1a011629
+        return False