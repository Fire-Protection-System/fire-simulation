--- conflicted
+++ resolved
@@ -99,9 +99,9 @@
 
             except Exception as e:
                 logger.error(f"Error in MCTS prediction: {str(e)}")
-                
-            time.sleep(5) 
-    
+
+            time.sleep(5)
+
     #===================Get connection and channel===================
 
     while(1):
@@ -128,6 +128,7 @@
 
     map = ForestMap.from_conf(configuration)
     agents_manager = AgentManager(map, store)
+
     orderProcessingThread = Thread(target=agents_manager.start_processing_orders)
     orderProcessingThread.start()
 
@@ -173,11 +174,8 @@
                 for json in jsons:
                     store.add_message_to_sent(queue, json)
         
-        
         agents_manager.update_agents_states()
-<<<<<<< HEAD
-=======
-        time.sleep(10)
+        time.sleep(5)
 
 
     # ===================Stop Threads with producing and consuming===================
@@ -193,5 +191,4 @@
         if(result):
             break
         logger.error("Error while connecting to RabbitMQ. Trying to reconnect.")
->>>>>>> 94c1ca90
         time.sleep(5)